--- conflicted
+++ resolved
@@ -44,18 +44,6 @@
 }
 
 export default function SplashPage() {
-<<<<<<< HEAD
-  const [showPreviewLink, setShowPreviewLink] = React.useState(false)
-  React.useEffect(() => {
-    try {
-      const host = window.location.hostname
-      // Show helper link only on Vercel preview domains
-      if (host.includes('vercel.app')) {
-        setShowPreviewLink(true)
-      }
-    } catch {}
-  }, [])
-=======
   const [showInfoModal, setShowInfoModal] = useState(false)
   const [showWaitlistModal, setShowWaitlistModal] = useState(false)
   const [showDemoModal, setShowDemoModal] = useState(false)
@@ -65,7 +53,6 @@
   const [errorMessage, setErrorMessage] = useState('')
   const [videoLoaded, setVideoLoaded] = useState(false)
   const videoRef = useRef<HTMLVideoElement>(null)
->>>>>>> 5f351fa3
 
   const handleWaitlistCta = () => {
     setShowInfoModal(true)
@@ -135,16 +122,6 @@
   }
   return (
     <div className="min-h-screen bg-gradient-to-br from-helfi-green/5 via-white to-blue-50">
-      {showPreviewLink && (
-        <button
-          onClick={() => {
-            try { window.location.assign('/staging-signin') } catch { window.location.href = '/staging-signin' }
-          }}
-          className="fixed top-2 right-2 z-[1000] rounded-md bg-emerald-600 text-white px-3 py-1 text-xs shadow hover:bg-emerald-700"
-        >
-          Preview: Staging Sign‑in
-        </button>
-      )}
       {/* Medical Disclaimer Banner */}
       <div className="bg-helfi-green p-4">
         <div className="max-w-6xl mx-auto text-center">
